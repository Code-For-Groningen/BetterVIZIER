--- conflicted
+++ resolved
@@ -75,12 +75,8 @@
           PROOF...</button></p>
     </div>
 
-<<<<<<< HEAD
-    <p>Fork by Lea Hailey | <a href="https://github.com/Code-For-Groningen/BetterVIZIER">Source code</a></p>  
+    <p><a href="https://github.com/FundamentalComputing/FitchVIZIER/">Source code</a></p>
   </footer>
-=======
-  <p><a href="https://github.com/FundamentalComputing/FitchVIZIER/">Source code</a></p>
->>>>>>> 41a41fac
 </body>
 
 </html>